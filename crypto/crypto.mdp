--- conflicted
+++ resolved
@@ -2298,18 +2298,15 @@
     <File subtype="Code" buildaction="Compile" name="src/bcpg/sig/RevocationReason.cs" />
     <File subtype="Code" buildaction="Compile" name="src/bcpg/sig/RevocationReasonTags.cs" />
     <File subtype="Code" buildaction="Compile" name="src/bcpg/sig/RevocationKeyTags.cs" />
-<<<<<<< HEAD
     <File subtype="Code" buildaction="Compile" name="src/crypto/engines/ChaChaEngine.cs" />
     <File subtype="Code" buildaction="Compile" name="src/crypto/engines/XSalsa20Engine.cs" />
     <File subtype="Code" buildaction="Compile" name="test/src/crypto/test/ChaChaTest.cs" />
     <File subtype="Code" buildaction="Compile" name="test/src/crypto/test/XSalsa20Test.cs" />
     <File subtype="Code" buildaction="Compile" name="src/crypto/macs/GMac.cs" />
     <File subtype="Code" buildaction="Compile" name="test/src/crypto/test/GMacTest.cs" />
-=======
     <File subtype="Code" buildaction="Compile" name="src/crypto/macs/Poly1305.cs" />
     <File subtype="Code" buildaction="Compile" name="src/crypto/generators/Poly1305KeyGenerator.cs" />
     <File subtype="Code" buildaction="Compile" name="test/src/crypto/test/Poly1305Test.cs" />
->>>>>>> ab670ffe
   </Contents>
   <References>
     <ProjectReference type="Assembly" localcopy="True" refto="test/lib/nunit.core.dll" />
