using System;
using System.Collections.Generic;
using System.IO;

using Org.BouncyCastle.Asn1;
using Org.BouncyCastle.Asn1.BC;
using Org.BouncyCastle.Asn1.Pkcs;
using Org.BouncyCastle.Asn1.X509;
using Org.BouncyCastle.Crypto;
using Org.BouncyCastle.Crypto.Utilities;
using Org.BouncyCastle.Math;
using Org.BouncyCastle.Pqc.Asn1;
using Org.BouncyCastle.Pqc.Crypto.Bike;
using Org.BouncyCastle.Pqc.Crypto.Cmce;
using Org.BouncyCastle.Pqc.Crypto.Crystals.Dilithium;
using Org.BouncyCastle.Pqc.Crypto.Crystals.Kyber;
using Org.BouncyCastle.Pqc.Crypto.Falcon;
using Org.BouncyCastle.Pqc.Crypto.Hqc;
<<<<<<< HEAD
=======
using Org.BouncyCastle.Pqc.Crypto.Lms;
>>>>>>> 7c718c39
using Org.BouncyCastle.Pqc.Crypto.Picnic;
using Org.BouncyCastle.Pqc.Crypto.Saber;
using Org.BouncyCastle.Pqc.Crypto.Sike;
using Org.BouncyCastle.Pqc.Crypto.SphincsPlus;
using Org.BouncyCastle.Utilities;

namespace Org.BouncyCastle.Pqc.Crypto.Utilities
{
    public static class PublicKeyFactory
    {
        private static Dictionary<DerObjectIdentifier, SubjectPublicKeyInfoConverter> Converters =
            new Dictionary<DerObjectIdentifier, SubjectPublicKeyInfoConverter>();

        static PublicKeyFactory()
        {
            Converters[PkcsObjectIdentifiers.IdAlgHssLmsHashsig] = new LmsConverter();

            Converters[BCObjectIdentifiers.sphincsPlus] = new SphincsPlusConverter();
            Converters[BCObjectIdentifiers.sphincsPlus_shake_256] = new SphincsPlusConverter();
            Converters[BCObjectIdentifiers.sphincsPlus_sha_256] = new SphincsPlusConverter();
            Converters[BCObjectIdentifiers.sphincsPlus_sha_512] = new SphincsPlusConverter();
            
            Converters[BCObjectIdentifiers.mceliece348864_r3] = new CmceConverter();
            Converters[BCObjectIdentifiers.mceliece348864f_r3] = new CmceConverter();
            Converters[BCObjectIdentifiers.mceliece460896_r3] = new CmceConverter();
            Converters[BCObjectIdentifiers.mceliece460896f_r3] = new CmceConverter();
            Converters[BCObjectIdentifiers.mceliece6688128_r3] = new CmceConverter();
            Converters[BCObjectIdentifiers.mceliece6688128f_r3] = new CmceConverter();
            Converters[BCObjectIdentifiers.mceliece6960119_r3] = new CmceConverter();
            Converters[BCObjectIdentifiers.mceliece6960119f_r3] = new CmceConverter();
            Converters[BCObjectIdentifiers.mceliece8192128_r3] = new CmceConverter();
            Converters[BCObjectIdentifiers.mceliece8192128f_r3] = new CmceConverter();
           
            Converters[BCObjectIdentifiers.lightsaberkem128r3] = new SaberConverter();
            Converters[BCObjectIdentifiers.saberkem128r3] = new SaberConverter();
            Converters[BCObjectIdentifiers.firesaberkem128r3] = new SaberConverter();
            Converters[BCObjectIdentifiers.lightsaberkem192r3] = new SaberConverter();
            Converters[BCObjectIdentifiers.saberkem192r3] = new SaberConverter();
            Converters[BCObjectIdentifiers.firesaberkem192r3] = new SaberConverter();
            Converters[BCObjectIdentifiers.lightsaberkem256r3] = new SaberConverter();
            Converters[BCObjectIdentifiers.saberkem256r3] = new SaberConverter();
            Converters[BCObjectIdentifiers.firesaberkem256r3] = new SaberConverter();
            Converters[BCObjectIdentifiers.ulightsaberkemr3] = new SaberConverter();
            Converters[BCObjectIdentifiers.usaberkemr3] = new SaberConverter();
            Converters[BCObjectIdentifiers.ufiresaberkemr3] = new SaberConverter();
            Converters[BCObjectIdentifiers.lightsaberkem90sr3] = new SaberConverter();
            Converters[BCObjectIdentifiers.saberkem90sr3] = new SaberConverter();
            Converters[BCObjectIdentifiers.firesaberkem90sr3] = new SaberConverter();
            Converters[BCObjectIdentifiers.ulightsaberkem90sr3] = new SaberConverter();
            Converters[BCObjectIdentifiers.usaberkem90sr3] = new SaberConverter();
            Converters[BCObjectIdentifiers.ufiresaberkem90sr3] = new SaberConverter();
            
            Converters[BCObjectIdentifiers.picnic] = new PicnicConverter();
            Converters[BCObjectIdentifiers.picnicl1fs] = new PicnicConverter();
            Converters[BCObjectIdentifiers.picnicl1ur] = new PicnicConverter();
            Converters[BCObjectIdentifiers.picnicl3fs] = new PicnicConverter();
            Converters[BCObjectIdentifiers.picnicl3ur] = new PicnicConverter();
            Converters[BCObjectIdentifiers.picnicl5fs] = new PicnicConverter();
            Converters[BCObjectIdentifiers.picnicl5ur] = new PicnicConverter();
            Converters[BCObjectIdentifiers.picnic3l1] = new PicnicConverter();
            Converters[BCObjectIdentifiers.picnic3l3] = new PicnicConverter();
            Converters[BCObjectIdentifiers.picnic3l5] = new PicnicConverter();
            Converters[BCObjectIdentifiers.picnicl1full] = new PicnicConverter();
            Converters[BCObjectIdentifiers.picnicl3full] = new PicnicConverter();
            Converters[BCObjectIdentifiers.picnicl5full] = new PicnicConverter();
            
            Converters[BCObjectIdentifiers.sikep434] = new SikeConverter();
            Converters[BCObjectIdentifiers.sikep503] = new SikeConverter();
            Converters[BCObjectIdentifiers.sikep610] = new SikeConverter();
            Converters[BCObjectIdentifiers.sikep751] = new SikeConverter();
            Converters[BCObjectIdentifiers.sikep434_compressed] = new SikeConverter();
            Converters[BCObjectIdentifiers.sikep503_compressed] = new SikeConverter();
            Converters[BCObjectIdentifiers.sikep610_compressed] = new SikeConverter();
            Converters[BCObjectIdentifiers.sikep751_compressed] = new SikeConverter();
            
            Converters[BCObjectIdentifiers.dilithium2] = new DilithiumConverter();
            Converters[BCObjectIdentifiers.dilithium3] = new DilithiumConverter();
            Converters[BCObjectIdentifiers.dilithium5] = new DilithiumConverter();
            Converters[BCObjectIdentifiers.dilithium2_aes] = new DilithiumConverter();
            Converters[BCObjectIdentifiers.dilithium3_aes] = new DilithiumConverter();
            Converters[BCObjectIdentifiers.dilithium5_aes] = new DilithiumConverter();
            
            Converters[BCObjectIdentifiers.falcon_512] = new FalconConverter();
            Converters[BCObjectIdentifiers.falcon_1024] = new FalconConverter();
            
<<<<<<< HEAD
            converters[BCObjectIdentifiers.kyber512] = new KyberConverter();
            converters[BCObjectIdentifiers.kyber512_aes] = new KyberConverter();
            converters[BCObjectIdentifiers.kyber768] = new KyberConverter();
            converters[BCObjectIdentifiers.kyber768_aes] = new KyberConverter();
            converters[BCObjectIdentifiers.kyber1024] = new KyberConverter();
            converters[BCObjectIdentifiers.kyber1024_aes] = new KyberConverter();

            converters[BCObjectIdentifiers.bike128] = new BikeConverter();
            converters[BCObjectIdentifiers.bike192] = new BikeConverter();
            converters[BCObjectIdentifiers.bike256] = new BikeConverter();

            converters[BCObjectIdentifiers.hqc128] = new HqcConverter();
            converters[BCObjectIdentifiers.hqc192] = new HqcConverter();
            converters[BCObjectIdentifiers.hqc256] = new HqcConverter();
=======
            Converters[BCObjectIdentifiers.kyber512] = new KyberConverter();
            Converters[BCObjectIdentifiers.kyber512_aes] = new KyberConverter();
            Converters[BCObjectIdentifiers.kyber768] = new KyberConverter();
            Converters[BCObjectIdentifiers.kyber768_aes] = new KyberConverter();
            Converters[BCObjectIdentifiers.kyber1024] = new KyberConverter();
            Converters[BCObjectIdentifiers.kyber1024_aes] = new KyberConverter();

            Converters[BCObjectIdentifiers.bike128] = new BikeConverter();
            Converters[BCObjectIdentifiers.bike192] = new BikeConverter();
            Converters[BCObjectIdentifiers.bike256] = new BikeConverter();

            Converters[BCObjectIdentifiers.hqc128] = new HqcConverter();
            Converters[BCObjectIdentifiers.hqc192] = new HqcConverter();
            Converters[BCObjectIdentifiers.hqc256] = new HqcConverter();
>>>>>>> 7c718c39
        }

        /// <summary> Create a public key from a SubjectPublicKeyInfo encoding</summary>
        /// <param name="keyInfoData"> the SubjectPublicKeyInfo encoding</param>
        /// <returns> the appropriate key parameter</returns>
        /// <exception cref="IOException"> on an error decoding the key</exception>
        public static AsymmetricKeyParameter CreateKey(byte[] keyInfoData)
        {
            return CreateKey(SubjectPublicKeyInfo.GetInstance(Asn1Object.FromByteArray(keyInfoData)));
        }

        /// <summary> Create a public key from a SubjectPublicKeyInfo encoding read from a stream</summary>
        /// <param name="inStr"> the stream to read the SubjectPublicKeyInfo encoding from</param>
        /// <returns>the appropriate key parameter</returns>
        /// <exception cref="IOException"> on an error decoding the key</exception>
        public static AsymmetricKeyParameter CreateKey(Stream inStr)
        {
            return CreateKey(SubjectPublicKeyInfo.GetInstance(new Asn1InputStream(inStr).ReadObject()));
        }
        
        /// <summary> Create a public key from the passed in SubjectPublicKeyInfo</summary>
        /// <param name="keyInfo"> the SubjectPublicKeyInfo containing the key data</param>
        /// <returns> the appropriate key parameter</returns>
        /// <exception cref="IOException"> on an error decoding the key</exception>
        public static AsymmetricKeyParameter CreateKey(SubjectPublicKeyInfo keyInfo)
        {
            return CreateKey(keyInfo, null);
        }
        
        /// <summary> Create a public key from the passed in SubjectPublicKeyInfo</summary>
        /// <param name="keyInfo"> the SubjectPublicKeyInfo containing the key data</param>
        /// <param name="defaultParams"> default parameters that might be needed.</param>
        /// <returns> the appropriate key parameter</returns>
        /// <exception cref="IOException"> on an error decoding the key</exception>
        public static AsymmetricKeyParameter CreateKey(SubjectPublicKeyInfo keyInfo, object defaultParams)
        {
            AlgorithmIdentifier algId = keyInfo.AlgorithmID;
            SubjectPublicKeyInfoConverter converter = (SubjectPublicKeyInfoConverter)Converters[algId.Algorithm];

            if (converter != null)
            {
                return converter.GetPublicKeyParameters(keyInfo, defaultParams);
            }
            else
            {
                throw new IOException("algorithm identifier in public key not recognised: " + algId.Algorithm);
            }
        }
        private abstract class SubjectPublicKeyInfoConverter
        {
            internal abstract AsymmetricKeyParameter GetPublicKeyParameters(SubjectPublicKeyInfo keyInfo, object defaultParams);
        }

        private class LmsConverter
        :   SubjectPublicKeyInfoConverter
        {
            internal override AsymmetricKeyParameter GetPublicKeyParameters(SubjectPublicKeyInfo keyInfo, object defaultParams)
            {
                byte[] keyEnc = Asn1OctetString.GetInstance(keyInfo.ParsePublicKey()).GetOctets();

                if (Pack.BE_To_UInt32(keyEnc, 0) == 1U)
                {
                    return LmsPublicKeyParameters.GetInstance(Arrays.CopyOfRange(keyEnc, 4, keyEnc.Length));
                }
                else
                {
                    // public key with extra tree height
                    if (keyEnc.Length == 64)
                    {
                        keyEnc = Arrays.CopyOfRange(keyEnc, 4, keyEnc.Length);
                    }
                    return HssPublicKeyParameters.GetInstance(keyEnc);
                }
            }
        }

        private class SphincsPlusConverter
            : SubjectPublicKeyInfoConverter
        {
            internal override AsymmetricKeyParameter GetPublicKeyParameters(SubjectPublicKeyInfo keyInfo, object defaultParams)
            {
            byte[] keyEnc = DerOctetString.GetInstance(keyInfo.ParsePublicKey()).GetOctets();

            SphincsPlusParameters spParams = SphincsPlusParameters.GetParams((uint)BigInteger.ValueOf(Pack.BE_To_UInt32(keyEnc, 0)).IntValue);

            return new SphincsPlusPublicKeyParameters(spParams, Arrays.CopyOfRange(keyEnc, 4, keyEnc.Length));
            }
        }
        
        private class CmceConverter
            : SubjectPublicKeyInfoConverter
        {
            internal override AsymmetricKeyParameter GetPublicKeyParameters(SubjectPublicKeyInfo keyInfo, object defaultParams)
            {
                byte[] keyEnc = CmcePublicKey.GetInstance(keyInfo.ParsePublicKey()).T;

                CmceParameters spParams = PqcUtilities.McElieceParamsLookup(keyInfo.AlgorithmID.Algorithm);

                return new CmcePublicKeyParameters(spParams, keyEnc);
            }
        }

        private class SaberConverter
            : SubjectPublicKeyInfoConverter
        {
            internal override AsymmetricKeyParameter GetPublicKeyParameters(SubjectPublicKeyInfo keyInfo, object defaultParams)
            {
                byte[] keyEnc = DerOctetString.GetInstance(
                    DerSequence.GetInstance(keyInfo.ParsePublicKey())[0]).GetOctets();

                SaberParameters saberParams = PqcUtilities.SaberParamsLookup(keyInfo.AlgorithmID.Algorithm);

                return new SaberPublicKeyParameters(saberParams, keyEnc);
            }
        }
        
        private class PicnicConverter
            : SubjectPublicKeyInfoConverter
        {
            internal override AsymmetricKeyParameter GetPublicKeyParameters(SubjectPublicKeyInfo keyInfo, object defaultParams)
            {
                byte[] keyEnc = DerOctetString.GetInstance(keyInfo.ParsePublicKey()).GetOctets();

                PicnicParameters picnicParams = PqcUtilities.PicnicParamsLookup(keyInfo.AlgorithmID.Algorithm);

                return new PicnicPublicKeyParameters(picnicParams, keyEnc);
            }
        }
        private class SikeConverter
            : SubjectPublicKeyInfoConverter
        {
            internal override AsymmetricKeyParameter GetPublicKeyParameters(SubjectPublicKeyInfo keyInfo, object defaultParams)
            {
                byte[] keyEnc = DerOctetString.GetInstance(keyInfo.ParsePublicKey()).GetOctets();

                SikeParameters sikeParams = PqcUtilities.SikeParamsLookup(keyInfo.AlgorithmID.Algorithm);

                return new SikePublicKeyParameters(sikeParams, keyEnc);
            }
        }
        private class DilithiumConverter
            : SubjectPublicKeyInfoConverter
        {
            internal override AsymmetricKeyParameter GetPublicKeyParameters(SubjectPublicKeyInfo keyInfo, object defaultParams)
            {
                DilithiumParameters dilithiumParams = PqcUtilities.DilithiumParamsLookup(keyInfo.AlgorithmID.Algorithm);

                Asn1Object obj = keyInfo.ParsePublicKey();
                if (obj is Asn1Sequence)
                {
                    Asn1Sequence keySeq = Asn1Sequence.GetInstance(obj);

                    return new DilithiumPublicKeyParameters(dilithiumParams,
                        Asn1OctetString.GetInstance(keySeq[0]).GetOctets(),
                        Asn1OctetString.GetInstance(keySeq[1]).GetOctets());
                }
                else
                {
                    byte[] encKey = Asn1OctetString.GetInstance(obj).GetOctets();

                    return new DilithiumPublicKeyParameters(dilithiumParams, encKey);
                }
            }
        }

        private class KyberConverter
            : SubjectPublicKeyInfoConverter
        {
            internal override AsymmetricKeyParameter GetPublicKeyParameters(SubjectPublicKeyInfo keyInfo, object defaultParams)
            {
                KyberParameters kyberParameters = PqcUtilities.KyberParamsLookup(keyInfo.AlgorithmID.Algorithm);

                Asn1Object obj = keyInfo.ParsePublicKey();
                if (obj is Asn1Sequence)
                {
                    Asn1Sequence keySeq = Asn1Sequence.GetInstance(obj);

                    return new KyberPublicKeyParameters(kyberParameters,
                        Asn1OctetString.GetInstance(keySeq[0]).GetOctets(),
                        Asn1OctetString.GetInstance(keySeq[1]).GetOctets());
                }
                else
                {
                    byte[] encKey = Asn1OctetString.GetInstance(obj).GetOctets();

                    return new KyberPublicKeyParameters(kyberParameters, encKey);
                }
            }
        }

        private class FalconConverter 
            : SubjectPublicKeyInfoConverter
        {
            internal override AsymmetricKeyParameter GetPublicKeyParameters(SubjectPublicKeyInfo keyInfo, object defaultParams)
            {
                FalconParameters falconParams = PqcUtilities.FalconParamsLookup(keyInfo.AlgorithmID.Algorithm);

                Asn1Object obj = keyInfo.ParsePublicKey();
                if (obj is Asn1Sequence)
                {
                    byte[] keyEnc = Asn1OctetString.GetInstance(Asn1Sequence.GetInstance(obj)[0]).GetOctets();

                    return new FalconPublicKeyParameters(falconParams, keyEnc);
                }
                else
                {
                    // header byte + h
                    byte[] keyEnc = Asn1OctetString.GetInstance(obj).GetOctets();

                    if (keyEnc[0] != (byte)(0x00 + falconParams.LogN))
                    {
                        throw new ArgumentException("byte[] enc of Falcon h value not tagged correctly");
                    }
                    return new FalconPublicKeyParameters(falconParams, Arrays.CopyOfRange(keyEnc, 1, keyEnc.Length));
                }
            }
        }

        private class BikeConverter: SubjectPublicKeyInfoConverter
        {
            internal override AsymmetricKeyParameter GetPublicKeyParameters(SubjectPublicKeyInfo keyInfo, object defaultParams)
            {
                byte[] keyEnc = Asn1OctetString.GetInstance(keyInfo.ParsePublicKey()).GetOctets();

                BikeParameters bikeParams = PqcUtilities.BikeParamsLookup(keyInfo.AlgorithmID.Algorithm);

                return new BikePublicKeyParameters(bikeParams, keyEnc);
            }
        }

        private class HqcConverter : SubjectPublicKeyInfoConverter
        {
            internal override AsymmetricKeyParameter GetPublicKeyParameters(SubjectPublicKeyInfo keyInfo, object defaultParams)
            {
<<<<<<< HEAD
                byte[] keyEnc = DerOctetString.GetInstance(keyInfo.ParsePublicKey()).GetOctets();
=======
                byte[] keyEnc = Asn1OctetString.GetInstance(keyInfo.ParsePublicKey()).GetOctets();
>>>>>>> 7c718c39

                HqcParameters hqcParams = PqcUtilities.HqcParamsLookup(keyInfo.AlgorithmID.Algorithm);

                return new HqcPublicKeyParameters(hqcParams, keyEnc);
            }
        }
    }
}<|MERGE_RESOLUTION|>--- conflicted
+++ resolved
@@ -16,10 +16,7 @@
 using Org.BouncyCastle.Pqc.Crypto.Crystals.Kyber;
 using Org.BouncyCastle.Pqc.Crypto.Falcon;
 using Org.BouncyCastle.Pqc.Crypto.Hqc;
-<<<<<<< HEAD
-=======
 using Org.BouncyCastle.Pqc.Crypto.Lms;
->>>>>>> 7c718c39
 using Org.BouncyCastle.Pqc.Crypto.Picnic;
 using Org.BouncyCastle.Pqc.Crypto.Saber;
 using Org.BouncyCastle.Pqc.Crypto.Sike;
@@ -105,22 +102,6 @@
             Converters[BCObjectIdentifiers.falcon_512] = new FalconConverter();
             Converters[BCObjectIdentifiers.falcon_1024] = new FalconConverter();
             
-<<<<<<< HEAD
-            converters[BCObjectIdentifiers.kyber512] = new KyberConverter();
-            converters[BCObjectIdentifiers.kyber512_aes] = new KyberConverter();
-            converters[BCObjectIdentifiers.kyber768] = new KyberConverter();
-            converters[BCObjectIdentifiers.kyber768_aes] = new KyberConverter();
-            converters[BCObjectIdentifiers.kyber1024] = new KyberConverter();
-            converters[BCObjectIdentifiers.kyber1024_aes] = new KyberConverter();
-
-            converters[BCObjectIdentifiers.bike128] = new BikeConverter();
-            converters[BCObjectIdentifiers.bike192] = new BikeConverter();
-            converters[BCObjectIdentifiers.bike256] = new BikeConverter();
-
-            converters[BCObjectIdentifiers.hqc128] = new HqcConverter();
-            converters[BCObjectIdentifiers.hqc192] = new HqcConverter();
-            converters[BCObjectIdentifiers.hqc256] = new HqcConverter();
-=======
             Converters[BCObjectIdentifiers.kyber512] = new KyberConverter();
             Converters[BCObjectIdentifiers.kyber512_aes] = new KyberConverter();
             Converters[BCObjectIdentifiers.kyber768] = new KyberConverter();
@@ -135,7 +116,6 @@
             Converters[BCObjectIdentifiers.hqc128] = new HqcConverter();
             Converters[BCObjectIdentifiers.hqc192] = new HqcConverter();
             Converters[BCObjectIdentifiers.hqc256] = new HqcConverter();
->>>>>>> 7c718c39
         }
 
         /// <summary> Create a public key from a SubjectPublicKeyInfo encoding</summary>
@@ -370,11 +350,7 @@
         {
             internal override AsymmetricKeyParameter GetPublicKeyParameters(SubjectPublicKeyInfo keyInfo, object defaultParams)
             {
-<<<<<<< HEAD
-                byte[] keyEnc = DerOctetString.GetInstance(keyInfo.ParsePublicKey()).GetOctets();
-=======
                 byte[] keyEnc = Asn1OctetString.GetInstance(keyInfo.ParsePublicKey()).GetOctets();
->>>>>>> 7c718c39
 
                 HqcParameters hqcParams = PqcUtilities.HqcParamsLookup(keyInfo.AlgorithmID.Algorithm);
 
