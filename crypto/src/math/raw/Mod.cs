--- conflicted
+++ resolved
@@ -80,21 +80,6 @@
 
             int signF = F[len30 - 1] >> 31;
 
-<<<<<<< HEAD
-            CNegate30(len30, signF, F);
-
-            int signD = CNegate30(len30, signF, D);
-            Debug.Assert(-1 == signD | 0 == signD);
-
-            // TODO 'D' should already be in [P, -P), but absent a proof we support [-2P, 2P)  
-            signD = CSub30(len30, ~signD, D, M);
-            signD = CAdd30(len30,  signD, D, M);
-            signD = CAdd30(len30,  signD, D, M);
-            Debug.Assert(0 == signD);
-
-            Decode30(bits, D, 0, z, 0);
-            Debug.Assert(0 != Nat.LessThan(len32, z, m));
-=======
             /*
              * D is in the range (-2.M, M). First, conditionally add M if D is negative, to bring it
              * into the range (-M, M). Then normalize by conditionally negating (according to signF)
@@ -109,7 +94,6 @@
 
             signF = CNegate30(len30, signF, F);
             Debug.Assert(0 == signF);
->>>>>>> 19d5b6c6
 
             return (uint)(EqualTo(len30, F, 1) & EqualToZero(len30, G));
         }
@@ -191,27 +175,9 @@
             if (!IsOne(lenFG, F))
                 return false;
 
-<<<<<<< HEAD
-            int signD = D[lenDE - 1] >> 31;
-            Debug.Assert(-1 == signD | 0 == signD);
-
-            // TODO 'D' should already be in [P, -P), but absent a proof we support [-2P, 2P)  
             if (signD < 0)
             {
-                signD = Add30(len30, D, M);
-            }
-            else
-            {
-                signD = Sub30(len30, D, M);
-            }
-            if (signD < 0)
-            {
-                signD = Add30(len30, D, M);
-=======
-            if (signD < 0)
-            {
                 signD = Add30(lenDE, D, M);
->>>>>>> 19d5b6c6
             }
             Debug.Assert(0 == signD);
 
@@ -250,7 +216,6 @@
             Debug.Assert(len30 > 0);
             Debug.Assert(D.Length >= len30);
             Debug.Assert(M.Length >= len30);
-<<<<<<< HEAD
 
             int c = 0, last = len30 - 1;
             for (int i = 0; i < last; ++i)
@@ -263,20 +228,6 @@
             return c;
         }
 
-=======
-
-            int c = 0, last = len30 - 1;
-            for (int i = 0; i < last; ++i)
-            {
-                c += D[i] + M[i];
-                D[i] = c & M30; c >>= 30;
-            }
-            c += D[last] + M[last];
-            D[last] = c; c >>= 30;
-            return c;
-        }
-
->>>>>>> 19d5b6c6
         private static int CAdd30(int len30, int cond, int[] D, int[] M)
         {
             Debug.Assert(len30 > 0);
@@ -293,7 +244,6 @@
             D[last] = c; c >>= 30;
             return c;
         }
-<<<<<<< HEAD
 
         private static int CNegate30(int len30, int cond, int[] D)
         {
@@ -311,46 +261,13 @@
             return c;
         }
 
-        private static int CSub30(int len30, int cond, int[] D, int[] M)
+        private static void CNormalize30(int len30, int condNegate, int[] D, int[] M)
         {
             Debug.Assert(len30 > 0);
             Debug.Assert(D.Length >= len30);
             Debug.Assert(M.Length >= len30);
 
             int c = 0, last = len30 - 1;
-            for (int i = 0; i < last; ++i)
-            {
-                c += D[i] - (M[i] & cond);
-                D[i] = c & M30; c >>= 30;
-            }
-            c += D[last] - (M[last] & cond);
-            D[last] = c; c >>= 30;
-            return c;
-=======
-
-        private static int CNegate30(int len30, int cond, int[] D)
-        {
-            Debug.Assert(len30 > 0);
-            Debug.Assert(D.Length >= len30);
-
-            int c = 0, last = len30 - 1;
-            for (int i = 0; i < last; ++i)
-            {
-                c += (D[i] ^ cond) - cond;
-                D[i] = c & M30; c >>= 30;
-            }
-            c += (D[last] ^ cond) - cond;
-            D[last] = c; c >>= 30;
-            return c;
-        }
-
-        private static void CNormalize30(int len30, int condNegate, int[] D, int[] M)
-        {
-            Debug.Assert(len30 > 0);
-            Debug.Assert(D.Length >= len30);
-            Debug.Assert(M.Length >= len30);
-
-            int c = 0, last = len30 - 1;
             int condAdd = (D[last] >> 31) ^ condNegate;
             for (int i = 0; i < last; ++i)
             {
@@ -360,7 +277,6 @@
             c += (D[last] ^ condNegate) - condNegate + (M[last] & condAdd);
             D[last] = c;
             Debug.Assert(c >> 30 == 0);
->>>>>>> 19d5b6c6
         }
 
         private static void Decode30(int bits, int[] x, int xOff, uint[] z, int zOff)
@@ -583,42 +499,15 @@
             c -= D[last];
             D[last] = c; c >>= 30;
             return c;
-<<<<<<< HEAD
-        }
-
-        private static int Sub30(int len30, int[] D, int[] M)
-        {
-            Debug.Assert(len30 > 0);
-            Debug.Assert(D.Length >= len30);
-            Debug.Assert(M.Length >= len30);
-
-            int c = 0, last = len30 - 1;
-            for (int i = 0; i < last; ++i)
-            {
-                c += D[i] - M[i];
-                D[i] = c & M30; c >>= 30;
-            }
-            c += D[last] - M[last];
-            D[last] = c; c >>= 30;
-            return c;
-        }
-
-        private static void UpdateDE30(int len30, int[] D, int[] E, int[] t, int m0Inv30x4, int[] M)
-=======
         }
 
         private static void UpdateDE30(int len30, int[] D, int[] E, int[] t, int m0Inv32, int[] M)
->>>>>>> 19d5b6c6
         {
             Debug.Assert(len30 > 0);
             Debug.Assert(D.Length >= len30);
             Debug.Assert(E.Length >= len30);
             Debug.Assert(M.Length >= len30);
-<<<<<<< HEAD
-            Debug.Assert(m0Inv30x4 * M[0] == -1 << 2);
-=======
             Debug.Assert(m0Inv32 * M[0] == 1);
->>>>>>> 19d5b6c6
 
             int u = t[0], v = t[1], q = t[2], r = t[3];
             int di, ei, i, md, me, mi, sd, se;
